# Microexpression-Based Pain Detector

A real-time webcam-based system that detects subtle facial microexpressions indicative of pain or discomfort using computer vision and machine learning techniques.

## Overview

This project implements a **demonstration application** for detecting pain-related facial microexpressions using the Facial Action Coding System (FACS). The system combines rule-based feature extraction with optional CNN enhancement to provide real-time pain level assessment.

**Important**: This application is for demonstration and educational purposes only. It is NOT intended for clinical use and should not be used for medical diagnosis or treatment decisions.

## Features

- **Real-time Detection**: Live webcam analysis with immediate feedback
- **FACS-based Analysis**: Detects pain-related Action Units (AU4, AU6, AU7, AU9, AU10, AU43)
- **Multiple Input Sources**: Webcam feed and video file upload
- **Interactive Visualization**: Real-time charts and session analytics
- **Modular Architecture**: Easy to extend and customize
- **Optional CNN Enhancement**: Lightweight MobileNetV2 model for improved accuracy

## Technical Implementation

### Core Components

- **Face Detection**: MediaPipe for robust facial landmark extraction (468 points)
- **Feature Extraction**: FACS-based geometric analysis of facial landmarks
- **Pain Classification**: Rule-based scoring with optional CNN enhancement
- **Visualization**: Real-time annotation and interactive Plotly charts
- **User Interface**: Streamlit-based web application

### Pain Detection Methodology

The system detects pain-related facial expressions using these FACS Action Units:

- **AU4 (Brow Lowerer)**: Inner brow lowering and pulling together
- **AU6/AU7 (Orbital Tightening)**: Eye aperture reduction and eyelid tightening
- **AU9 (Nose Wrinkler)**: Nose bridge wrinkling
- **AU10 (Upper Lip Raiser)**: Upper lip raising
- **AU43 (Eye Closure)**: Eye closing or squinting

## Installation

### Prerequisites

- Python 3.8 or higher
- Webcam or camera device
- 4GB RAM minimum (8GB recommended)

### Setup Instructions

1. **Clone the repository**:
   ```bash
   git clone https://github.com/youssof20/microexpression-pain-detector.git
<<<<<<< HEAD
   cd microexpression-pain-detector
=======
   cd microexpression_pain_detector
>>>>>>> 13fbd57c
   ```

2. **Install dependencies**:
   ```bash
   pip install -r requirements.txt
   ```

3. **Verify installation**:
   ```bash
   python -c "import cv2, mediapipe, streamlit; print('Installation successful!')"
   ```

## Quick Start

### Running the Application

1. **Start the Streamlit app**:
   ```bash
   python -m streamlit run app.py --server.port 8502
   ```
   
   Or use the startup script:
   ```bash
   python start_app.py
   ```

2. **Open your browser** to `http://localhost:8502`

3. **Navigate to "Live Detection" tab**

4. **Click "Start Webcam"** and allow camera permissions

5. **Set baseline** by clicking "Set Baseline" while maintaining a neutral expression

6. **Observe real-time pain detection** with visual annotations

### Basic Usage

1. **Live Detection**: Real-time webcam analysis with immediate feedback
2. **Video Upload**: Analyze pre-recorded videos for pain expressions
3. **Session History**: View charts and statistics from your session
4. **About**: Learn about the methodology and limitations

## Project Structure

```
microexpression_pain_detector/
├── src/
│   ├── detection/
│   │   ├── face_detector.py          # MediaPipe face & landmark detection
│   │   ├── feature_extractor.py      # FACS-based pain features
│   │   └── pain_classifier.py        # Rule-based + optional CNN classifier
│   ├── models/
│   │   ├── cnn_model.py              # Lightweight CNN architecture
│   │   └── pretrained/               # Directory for saved models
│   ├── visualization/
│   │   ├── annotator.py              # Draw landmarks & pain indicators
│   │   └── charts.py                 # Real-time plotting utilities
│   └── utils/
│       ├── video_handler.py          # Webcam/video file processing
│       └── config.py                 # Configuration constants
├── data/
│   ├── sample_videos/                # Example videos for testing
│   └── dataset_instructions.md       # How to obtain training datasets
├── app.py                            # Main Streamlit application
├── train_model.py                    # Optional CNN training script
├── requirements.txt                  # Python dependencies
└── README.md                         # This file
```

## Advanced Usage

### Training CNN Models (Optional)

For improved accuracy, you can train a CNN model using pain expression datasets:

1. **Obtain training data** (see `data/dataset_instructions.md`)
2. **Preprocess your dataset**:
   ```bash
   python data_preprocessing.py --input_dir raw_data --output_dir processed_data
   ```
3. **Train the model**:
   ```bash
   python train_model.py --data_dir processed_data --epochs 50 --device cuda
   ```
4. **Use trained model** in the application by setting `use_cnn=True`

### Customization

- **Adjust sensitivity**: Use the sensitivity slider in the sidebar
- **Modify thresholds**: Edit `src/utils/config.py` for different pain categories
- **Add new features**: Extend `FeatureExtractor` class for additional FACS AUs
- **Custom visualization**: Modify `PainAnnotator` for different visual styles

## Performance

### System Requirements

- **CPU**: Intel i5 or AMD Ryzen 5 (minimum)
- **RAM**: 4GB (8GB recommended)
- **Camera**: 720p webcam or better
- **OS**: Windows 10/11, macOS 10.14+, or Ubuntu 18.04+

### Expected Performance

- **Real-time processing**: >15 FPS on laptop CPU
- **Memory usage**: <500MB RAM
- **Model size**: Rule-based (~1MB), CNN (~12MB)
- **Accuracy**: 60-70% (rule-based), 75-85% (with CNN)

## Limitations and Disclaimers

### Important Limitations

- **Not for clinical use**: This is a demonstration tool only
- **Individual differences**: Facial expressions vary significantly between people
- **Environmental factors**: Lighting and camera quality affect accuracy
- **Limited validation**: Not validated against clinical pain assessment tools
- **Cultural variations**: Pain expressions may vary across cultures

### Ethical Considerations

- Always obtain proper consent before recording or analyzing facial expressions
- Respect privacy and data protection laws
- Clearly communicate the non-clinical nature of the tool
- Use responsibly in educational and research contexts only

## Troubleshooting

### Common Issues

1. **Webcam not detected**:
   - Check camera permissions
   - Try different camera index (0, 1, 2)
   - Restart the application

2. **Low performance**:
   - Close other applications
   - Reduce webcam resolution
   - Use CPU-optimized settings

3. **Installation errors**:
   - Update pip: `pip install --upgrade pip`
   - Install Visual C++ Build Tools (Windows)
   - Use conda instead of pip for problematic packages

4. **Import errors**:
   - Verify Python version (3.8+)
   - Reinstall requirements: `pip install -r requirements.txt --force-reinstall`

### Getting Help

- Check the [Issues](https://github.com/your-repo/issues) page
- Review the troubleshooting section above
- Ensure all dependencies are properly installed

## Contributing

We welcome contributions! Please:

1. Fork the repository
2. Create a feature branch
3. Make your changes
4. Add tests if applicable
5. Submit a pull request

### Development Setup

```bash
# Install development dependencies
pip install -r requirements.txt
pip install pytest black flake8

# Run tests
pytest tests/

# Format code
black src/ app.py

# Lint code
flake8 src/ app.py
```

## License

This project is licensed under the MIT License - see the LICENSE file for details.

## Acknowledgments

- **MediaPipe**: Google's framework for face detection and landmark extraction
- **FACS**: Facial Action Coding System by Paul Ekman and Wallace Friesen
- **UNBC-McMaster**: Pain expression dataset for research
- **Streamlit**: Web application framework
- **PyTorch**: Deep learning framework for CNN models

## Citation

If you use this project in your research, please cite:

```bibtex
@software{microexpression_pain_detector,
  title={Microexpression-Based Pain Detector},
  author={Youssof},
  year={2024},
  url={https://github.com/youssof20/microexpression-pain-detector}
}
```

## Contact

For questions, suggestions, or collaboration opportunities, please contact:

- **Email**: contact@example.com
- **LinkedIn**: [Your LinkedIn Profile](https://linkedin.com/in/yourprofile)
- **GitHub**: [Your GitHub Profile](https://github.com/yourusername)

---

**Remember**: This tool is for demonstration and educational purposes only. Always consult healthcare professionals for medical pain assessment and treatment.
"# microexpression-pain-detector" <|MERGE_RESOLUTION|>--- conflicted
+++ resolved
@@ -49,12 +49,8 @@
 
 1. **Clone the repository**:
    ```bash
-   git clone https://github.com/youssof20/microexpression-pain-detector.git
-<<<<<<< HEAD
-   cd microexpression-pain-detector
-=======
+   git clone <repository-url>
    cd microexpression_pain_detector
->>>>>>> 13fbd57c
    ```
 
 2. **Install dependencies**:
